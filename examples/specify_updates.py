--- conflicted
+++ resolved
@@ -72,13 +72,8 @@
 async def my_chat_member_change(chat_member: ChatMemberUpdated, bot: Bot) -> None:
     await bot.send_message(
         chat_member.chat.id,
-<<<<<<< HEAD
-        "This Bot`s status was changed from "
-        + f"{hbold(chat_member.old_chat_member.status)} to {hbold(chat_member.new_chat_member.status)}",
-=======
         f"This Bot`s status was changed from {hbold(chat_member.old_chat_member.status)} "
         f"to {hbold(chat_member.new_chat_member.status)}",
->>>>>>> a8003150
     )
 
 
