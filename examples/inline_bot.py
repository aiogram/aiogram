--- conflicted
+++ resolved
@@ -5,11 +5,7 @@
 from aiogram.types import InlineQuery, \
     InputTextMessageContent, InlineQueryResultArticle
 
-<<<<<<< HEAD
-API_TOKEN = "BOT TOKEN HERE"
-=======
 API_TOKEN = 'BOT_TOKEN_HERE'
->>>>>>> d5f5cea6
 
 logging.basicConfig(level=logging.DEBUG)
 
@@ -18,18 +14,6 @@
 
 
 @dp.inline_handler()
-<<<<<<< HEAD
-async def inline_echo(inline_query: types.InlineQuery):
-    input_content = types.InputTextMessageContent(inline_query.query or "echo")
-    item = types.InlineQueryResultArticle(
-        id="1", title="echo", input_message_content=input_content
-    )
-    await bot.answer_inline_query(inline_query.id, results=[item], cache_time=1)
-
-
-if __name__ == "__main__":
-    executor.start_polling(dp, loop=loop, skip_updates=True)
-=======
 async def inline_echo(inline_query: InlineQuery):
     # id affects both preview and content,
     # so it has to be unique for each result
@@ -50,5 +34,4 @@
 
 
 if __name__ == '__main__':
-    executor.start_polling(dp, skip_updates=True)
->>>>>>> d5f5cea6
+    executor.start_polling(dp, skip_updates=True)