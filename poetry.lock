--- conflicted
+++ resolved
@@ -139,23 +139,6 @@
 optional = false
 python-versions = "*"
 version = "0.2.0"
-
-[[package]]
-category = "dev"
-description = "Screen-scraping library"
-name = "beautifulsoup4"
-optional = false
-python-versions = "*"
-version = "4.9.3"
-
-[package.dependencies]
-[package.dependencies.soupsieve]
-python = ">=3.0"
-version = ">1.2"
-
-[package.extras]
-html5lib = ["html5lib"]
-lxml = ["lxml"]
 
 [[package]]
 category = "dev"
@@ -335,14 +318,6 @@
 
 [[package]]
 category = "dev"
-description = "Docutils -- Python Documentation Utilities"
-name = "docutils"
-optional = false
-python-versions = ">=2.7, !=3.0.*, !=3.1.*, !=3.2.*, !=3.3.*, !=3.4.*"
-version = "0.16"
-
-[[package]]
-category = "dev"
 description = "A platform independent file lock."
 name = "filelock"
 optional = false
@@ -379,22 +354,6 @@
 importlib-metadata = "*"
 jinja2 = ">=2.9.0"
 pygments = ">=2.2.0"
-
-[[package]]
-category = "dev"
-description = "A clean customisable Sphinx documentation theme."
-name = "furo"
-optional = false
-python-versions = ">=3.5"
-version = "2020.11.15b17"
-
-[package.dependencies]
-beautifulsoup4 = "*"
-sphinx = ">3.0"
-
-[package.extras]
-doc = ["myst-parser", "sphinx-inline-tabs"]
-test = ["pytest", "pytest-cov", "pytest-xdist"]
 
 [[package]]
 category = "dev"
@@ -441,14 +400,6 @@
 optional = false
 python-versions = ">=2.7, !=3.0.*, !=3.1.*, !=3.2.*, !=3.3.*"
 version = "2.9"
-
-[[package]]
-category = "dev"
-description = "Getting image size from png/jpeg/jpeg2000/gif file"
-name = "imagesize"
-optional = false
-python-versions = ">=2.7, !=3.0.*, !=3.1.*, !=3.2.*, !=3.3.*"
-version = "1.2.0"
 
 [[package]]
 category = "dev"
@@ -1305,180 +1256,6 @@
 
 [[package]]
 category = "dev"
-description = "This package provides 26 stemmers for 25 languages generated from Snowball algorithms."
-name = "snowballstemmer"
-optional = false
-python-versions = "*"
-version = "2.0.0"
-
-[[package]]
-category = "dev"
-<<<<<<< HEAD
-description = "A modern CSS selector implementation for Beautiful Soup."
-marker = "python_version >= \"3.0\""
-name = "soupsieve"
-optional = false
-python-versions = ">=3.5"
-version = "2.0.1"
-
-[[package]]
-category = "dev"
-=======
->>>>>>> 7245811c
-description = "Python documentation generator"
-name = "sphinx"
-optional = false
-python-versions = ">=3.5"
-<<<<<<< HEAD
-version = "3.3.1"
-=======
-version = "3.1.0"
->>>>>>> 7245811c
-
-[package.dependencies]
-Jinja2 = ">=2.3"
-Pygments = ">=2.0"
-alabaster = ">=0.7,<0.8"
-babel = ">=1.3"
-colorama = ">=0.3.5"
-docutils = ">=0.12"
-imagesize = "*"
-packaging = "*"
-requests = ">=2.5.0"
-setuptools = "*"
-snowballstemmer = ">=1.1"
-sphinxcontrib-applehelp = "*"
-sphinxcontrib-devhelp = "*"
-sphinxcontrib-htmlhelp = "*"
-sphinxcontrib-jsmath = "*"
-sphinxcontrib-qthelp = "*"
-sphinxcontrib-serializinghtml = "*"
-
-[package.extras]
-docs = ["sphinxcontrib-websupport"]
-<<<<<<< HEAD
-lint = ["flake8 (>=3.5.0)", "flake8-import-order", "mypy (>=0.790)", "docutils-stubs"]
-=======
-lint = ["flake8 (>=3.5.0)", "flake8-import-order", "mypy (>=0.780)", "docutils-stubs"]
->>>>>>> 7245811c
-test = ["pytest", "pytest-cov", "html5lib", "typed-ast", "cython"]
-
-[[package]]
-category = "dev"
-<<<<<<< HEAD
-=======
-description = "Sphinx utility that make it easy to translate and to apply translation."
-name = "sphinx-intl"
-optional = false
-python-versions = ">=3.5"
-version = "2.0.1"
-
-[package.dependencies]
-babel = "*"
-click = "*"
-setuptools = "*"
-sphinx = "*"
-
-[package.extras]
-test = ["pytest", "mock"]
-transifex = ["transifex_client (>=0.11)"]
-
-[[package]]
-category = "dev"
-description = "Live preview your Sphinx documentation"
-name = "sphinx-reload"
-optional = false
-python-versions = "*"
-version = "0.2.0"
-
-[package.dependencies]
-livereload = ">=2.5.1"
-
-[[package]]
-category = "dev"
-description = "Read the Docs theme for Sphinx"
-name = "sphinx-rtd-theme"
-optional = false
-python-versions = "*"
-version = "0.4.3"
-
-[package.dependencies]
-sphinx = "*"
-
-[[package]]
-category = "dev"
->>>>>>> 7245811c
-description = "sphinxcontrib-applehelp is a sphinx extension which outputs Apple help books"
-name = "sphinxcontrib-applehelp"
-optional = false
-python-versions = ">=3.5"
-version = "1.0.2"
-
-[package.extras]
-lint = ["flake8", "mypy", "docutils-stubs"]
-test = ["pytest"]
-
-[[package]]
-category = "dev"
-description = "sphinxcontrib-devhelp is a sphinx extension which outputs Devhelp document."
-name = "sphinxcontrib-devhelp"
-optional = false
-python-versions = ">=3.5"
-version = "1.0.2"
-
-[package.extras]
-lint = ["flake8", "mypy", "docutils-stubs"]
-test = ["pytest"]
-
-[[package]]
-category = "dev"
-description = "sphinxcontrib-htmlhelp is a sphinx extension which renders HTML help files"
-name = "sphinxcontrib-htmlhelp"
-optional = false
-python-versions = ">=3.5"
-version = "1.0.3"
-
-[package.extras]
-lint = ["flake8", "mypy", "docutils-stubs"]
-test = ["pytest", "html5lib"]
-
-[[package]]
-category = "dev"
-description = "A sphinx extension which renders display math in HTML via JavaScript"
-name = "sphinxcontrib-jsmath"
-optional = false
-python-versions = ">=3.5"
-version = "1.0.1"
-
-[package.extras]
-test = ["pytest", "flake8", "mypy"]
-
-[[package]]
-category = "dev"
-description = "sphinxcontrib-qthelp is a sphinx extension which outputs QtHelp document."
-name = "sphinxcontrib-qthelp"
-optional = false
-python-versions = ">=3.5"
-version = "1.0.3"
-
-[package.extras]
-lint = ["flake8", "mypy", "docutils-stubs"]
-test = ["pytest"]
-
-[[package]]
-category = "dev"
-description = "sphinxcontrib-serializinghtml is a sphinx extension which outputs \"serialized\" HTML files (json and pickle)."
-name = "sphinxcontrib-serializinghtml"
-optional = false
-python-versions = ">=3.5"
-version = "1.1.4"
-
-[package.extras]
-lint = ["flake8", "mypy", "docutils-stubs"]
-test = ["pytest"]
-
-[[package]]
-category = "dev"
 description = "Python Library for Tom's Obvious, Minimal Language"
 name = "toml"
 optional = false
@@ -1634,11 +1411,7 @@
 proxy = ["aiohttp-socks"]
 
 [metadata]
-<<<<<<< HEAD
-content-hash = "80408d8f77e71b544fdcc1d00472e5afd33edf8e4de03516bd5aa9962cf8a68a"
-=======
-content-hash = "ec62e66e9ee65b5cb1f3e0374c70118a4277c73291f7b6f0e5ea484b869f8d48"
->>>>>>> 7245811c
+content-hash = "152bb9b155a00baadd3c8b9fa21f08af719180bddccb8ad6c3dd6548c3e71e3e"
 python-versions = "^3.7"
 
 [metadata.files]
@@ -1664,10 +1437,6 @@
     {file = "aiohttp_socks-0.3.9-py3-none-any.whl", hash = "sha256:ccd483d7677d7ba80b7ccb738a9be27a3ad6dce4b2756509bc71c9d679d96105"},
     {file = "aiohttp_socks-0.3.9.tar.gz", hash = "sha256:5e5638d0e472baa441eab7990cf19e034960cc803f259748cc359464ccb3c2d6"},
 ]
-alabaster = [
-    {file = "alabaster-0.7.12-py2.py3-none-any.whl", hash = "sha256:446438bdcca0e05bd45ea2de1668c1d9b032e1a9154c2c259092d77031ddd359"},
-    {file = "alabaster-0.7.12.tar.gz", hash = "sha256:a661d72d58e6ea8a57f7a86e37d86716863ee5e92788398526d58b26a4e4dc02"},
-]
 appdirs = [
     {file = "appdirs-1.4.4-py2.py3-none-any.whl", hash = "sha256:a841dacd6b99318a741b166adb07e19ee71a274450e68237b4650ca1055ab128"},
     {file = "appdirs-1.4.4.tar.gz", hash = "sha256:7d5d0167b2b1ba821647616af46a749d1c653740dd0d2415100fe26e27afdf41"},
@@ -1706,11 +1475,6 @@
 backcall = [
     {file = "backcall-0.2.0-py2.py3-none-any.whl", hash = "sha256:fbbce6a29f263178a1f7915c1940bde0ec2b2a967566fe1c65c1dfb7422bd255"},
     {file = "backcall-0.2.0.tar.gz", hash = "sha256:5cbdbf27be5e7cfadb448baf0aa95508f91f2bbc6c6437cd9cd06e2a4c215e1e"},
-]
-beautifulsoup4 = [
-    {file = "beautifulsoup4-4.9.3-py2-none-any.whl", hash = "sha256:4c98143716ef1cb40bf7f39a8e3eec8f8b009509e74904ba3a7b315431577e35"},
-    {file = "beautifulsoup4-4.9.3-py3-none-any.whl", hash = "sha256:fff47e031e34ec82bf17e00da8f592fe7de69aeea38be00523c04623c04fb666"},
-    {file = "beautifulsoup4-4.9.3.tar.gz", hash = "sha256:84729e322ad1d5b4d25f805bfa05b902dd96450f43842c4e99067d5e1369eb25"},
 ]
 black = [
     {file = "black-19.10b0-py36-none-any.whl", hash = "sha256:1b30e59be925fafc1ee4565e5e08abef6b03fe455102883820fe5ee2e4734e0b"},
@@ -1843,10 +1607,6 @@
 distlib = [
     {file = "distlib-0.3.0.zip", hash = "sha256:2e166e231a26b36d6dfe35a48c4464346620f8645ed0ace01ee31822b288de21"},
 ]
-docutils = [
-    {file = "docutils-0.16-py2.py3-none-any.whl", hash = "sha256:0c5b78adfbf7762415433f5515cd5c9e762339e23369dbe8000d84a4bf4ab3af"},
-    {file = "docutils-0.16.tar.gz", hash = "sha256:c2de3a60e9e7d07be26b7f2b00ca0309c207e06c100f9cc2a94931fc75a478fc"},
-]
 filelock = [
     {file = "filelock-3.0.12-py3-none-any.whl", hash = "sha256:929b7d63ec5b7d6b71b0fa5ac14e030b3f70b75747cef1b10da9b879fef15836"},
     {file = "filelock-3.0.12.tar.gz", hash = "sha256:18d82244ee114f543149c66a6e0c14e9c4f8a1044b5cdaadd0f82159d6a6ff59"},
@@ -1859,10 +1619,6 @@
     {file = "flake8-html-0.4.1.tar.gz", hash = "sha256:2fb436cbfe1e109275bc8fb7fdd0cb00e67b3b48cfeb397309b6b2c61eeb4cb4"},
     {file = "flake8_html-0.4.1-py2.py3-none-any.whl", hash = "sha256:17324eb947e7006807e4184ee26953e67baf421b3cf9e646a38bfec34eec5a94"},
 ]
-furo = [
-    {file = "furo-2020.11.15b17-py3-none-any.whl", hash = "sha256:0186e01b9be564679f15d8fda313baff633ae11d5bd28147ac8e4668eb143d62"},
-    {file = "furo-2020.11.15b17.tar.gz", hash = "sha256:f34cb10ca26967b03e7511349974d720bc49709835b022944ca6c881221f1f2c"},
-]
 future = [
     {file = "future-0.18.2.tar.gz", hash = "sha256:b1bead90b70cf6ec3f0710ae53a525360fa360d306a86583adc6bf83a4db537d"},
 ]
@@ -1877,10 +1633,6 @@
 idna = [
     {file = "idna-2.9-py2.py3-none-any.whl", hash = "sha256:a068a21ceac8a4d63dbfd964670474107f541babbd2250d61922f029858365fa"},
     {file = "idna-2.9.tar.gz", hash = "sha256:7588d1c14ae4c77d74036e8c22ff447b26d0fde8f007354fd48a7814db15b7cb"},
-]
-imagesize = [
-    {file = "imagesize-1.2.0-py2.py3-none-any.whl", hash = "sha256:6965f19a6a2039c7d48bca7dba2473069ff854c36ae6f19d2cde309d998228a1"},
-    {file = "imagesize-1.2.0.tar.gz", hash = "sha256:b1f6b5a4eab1f73479a50fb79fcf729514a900c341d8503d62a62dbc4127a2b1"},
 ]
 importlib-metadata = [
     {file = "importlib_metadata-1.1.3-py2.py3-none-any.whl", hash = "sha256:7c7f8ac40673f507f349bef2eed21a0e5f01ddf5b2a7356a6c65eb2099b53764"},
@@ -2279,60 +2031,6 @@
     {file = "six-1.15.0-py2.py3-none-any.whl", hash = "sha256:8b74bedcbbbaca38ff6d7491d76f2b06b3592611af620f8426e82dddb04a5ced"},
     {file = "six-1.15.0.tar.gz", hash = "sha256:30639c035cdb23534cd4aa2dd52c3bf48f06e5f4a941509c8bafd8ce11080259"},
 ]
-snowballstemmer = [
-    {file = "snowballstemmer-2.0.0-py2.py3-none-any.whl", hash = "sha256:209f257d7533fdb3cb73bdbd24f436239ca3b2fa67d56f6ff88e86be08cc5ef0"},
-    {file = "snowballstemmer-2.0.0.tar.gz", hash = "sha256:df3bac3df4c2c01363f3dd2cfa78cce2840a79b9f1c2d2de9ce8d31683992f52"},
-]
-<<<<<<< HEAD
-soupsieve = [
-    {file = "soupsieve-2.0.1-py3-none-any.whl", hash = "sha256:1634eea42ab371d3d346309b93df7870a88610f0725d47528be902a0d95ecc55"},
-    {file = "soupsieve-2.0.1.tar.gz", hash = "sha256:a59dc181727e95d25f781f0eb4fd1825ff45590ec8ff49eadfd7f1a537cc0232"},
-]
-sphinx = [
-    {file = "Sphinx-3.3.1-py3-none-any.whl", hash = "sha256:d4e59ad4ea55efbb3c05cde3bfc83bfc14f0c95aa95c3d75346fcce186a47960"},
-    {file = "Sphinx-3.3.1.tar.gz", hash = "sha256:1e8d592225447104d1172be415bc2972bd1357e3e12fdc76edf2261105db4300"},
-=======
-sphinx = [
-    {file = "Sphinx-3.1.0-py3-none-any.whl", hash = "sha256:7d3d5087e39ab5a031b75588e9859f011de70e213cd0080ccbc28079fb0786d1"},
-    {file = "Sphinx-3.1.0.tar.gz", hash = "sha256:1c445320a3310baa5ccb8d957267ef4a0fc930dc1234db5098b3d7af14fbb242"},
-]
-sphinx-intl = [
-    {file = "sphinx-intl-2.0.1.tar.gz", hash = "sha256:b25a6ec169347909e8d983eefe2d8adecb3edc2f27760db79b965c69950638b4"},
-    {file = "sphinx_intl-2.0.1-py3.8.egg", hash = "sha256:2ff97cba0e4e43249e339a3c29dd2f5b63c25ce794050aabca320ad95f5c5b55"},
-]
-sphinx-reload = [
-    {file = "sphinx-reload-0.2.0.tar.gz", hash = "sha256:800e07bffea6de0e4ee5f9c14ef565ba1d0343c4a516d028e978bbcaf712fa07"},
-    {file = "sphinx_reload-0.2.0-py3-none-any.whl", hash = "sha256:0c184b990d4bc50cf14b2e6b6cf89ce4f88a2baa9b22e36ae4e2abcb8f3f44b6"},
-]
-sphinx-rtd-theme = [
-    {file = "sphinx_rtd_theme-0.4.3-py2.py3-none-any.whl", hash = "sha256:00cf895504a7895ee433807c62094cf1e95f065843bf3acd17037c3e9a2becd4"},
-    {file = "sphinx_rtd_theme-0.4.3.tar.gz", hash = "sha256:728607e34d60456d736cc7991fd236afb828b21b82f956c5ea75f94c8414040a"},
->>>>>>> 7245811c
-]
-sphinxcontrib-applehelp = [
-    {file = "sphinxcontrib-applehelp-1.0.2.tar.gz", hash = "sha256:a072735ec80e7675e3f432fcae8610ecf509c5f1869d17e2eecff44389cdbc58"},
-    {file = "sphinxcontrib_applehelp-1.0.2-py2.py3-none-any.whl", hash = "sha256:806111e5e962be97c29ec4c1e7fe277bfd19e9652fb1a4392105b43e01af885a"},
-]
-sphinxcontrib-devhelp = [
-    {file = "sphinxcontrib-devhelp-1.0.2.tar.gz", hash = "sha256:ff7f1afa7b9642e7060379360a67e9c41e8f3121f2ce9164266f61b9f4b338e4"},
-    {file = "sphinxcontrib_devhelp-1.0.2-py2.py3-none-any.whl", hash = "sha256:8165223f9a335cc1af7ffe1ed31d2871f325254c0423bc0c4c7cd1c1e4734a2e"},
-]
-sphinxcontrib-htmlhelp = [
-    {file = "sphinxcontrib-htmlhelp-1.0.3.tar.gz", hash = "sha256:e8f5bb7e31b2dbb25b9cc435c8ab7a79787ebf7f906155729338f3156d93659b"},
-    {file = "sphinxcontrib_htmlhelp-1.0.3-py2.py3-none-any.whl", hash = "sha256:3c0bc24a2c41e340ac37c85ced6dafc879ab485c095b1d65d2461ac2f7cca86f"},
-]
-sphinxcontrib-jsmath = [
-    {file = "sphinxcontrib-jsmath-1.0.1.tar.gz", hash = "sha256:a9925e4a4587247ed2191a22df5f6970656cb8ca2bd6284309578f2153e0c4b8"},
-    {file = "sphinxcontrib_jsmath-1.0.1-py2.py3-none-any.whl", hash = "sha256:2ec2eaebfb78f3f2078e73666b1415417a116cc848b72e5172e596c871103178"},
-]
-sphinxcontrib-qthelp = [
-    {file = "sphinxcontrib-qthelp-1.0.3.tar.gz", hash = "sha256:4c33767ee058b70dba89a6fc5c1892c0d57a54be67ddd3e7875a18d14cba5a72"},
-    {file = "sphinxcontrib_qthelp-1.0.3-py2.py3-none-any.whl", hash = "sha256:bd9fc24bcb748a8d51fd4ecaade681350aa63009a347a8c14e637895444dfab6"},
-]
-sphinxcontrib-serializinghtml = [
-    {file = "sphinxcontrib-serializinghtml-1.1.4.tar.gz", hash = "sha256:eaa0eccc86e982a9b939b2b82d12cc5d013385ba5eadcc7e4fed23f4405f77bc"},
-    {file = "sphinxcontrib_serializinghtml-1.1.4-py2.py3-none-any.whl", hash = "sha256:f242a81d423f59617a8e5cf16f5d4d74e28ee9a66f9e5b637a18082991db5a9a"},
-]
 toml = [
     {file = "toml-0.10.1-py2.py3-none-any.whl", hash = "sha256:bda89d5935c2eac546d648028b9901107a595863cb36bae0c73ac804a9b4ce88"},
     {file = "toml-0.10.1.tar.gz", hash = "sha256:926b612be1e5ce0634a2ca03470f95169cf16f939018233a670519cb4ac58b0f"},
