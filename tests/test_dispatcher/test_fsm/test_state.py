--- conflicted
+++ resolved
@@ -150,14 +150,13 @@
 
         assert MyGroup.MyNestedGroup.get_root() is MyGroup
 
-<<<<<<< HEAD
     def test_iterable(self):
         class Group(StatesGroup):
             x = State()
             y = State()
 
         assert set(Group) == {Group.x, Group.y}
-=======
+
     def test_empty_filter(self):
         class MyGroup(StatesGroup):
             pass
@@ -190,4 +189,3 @@
 
         assert str(MyGroup()) == "StatesGroup MyGroup"
         assert str(MyGroup.MyNestedGroup()) == "StatesGroup MyGroup.MyNestedGroup"
->>>>>>> 5851e322
