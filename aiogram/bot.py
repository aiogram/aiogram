import asyncio

import aiohttp

<<<<<<< HEAD
from aiogram.types.message import Message
from aiogram.utils.payload import generate_payload
=======
>>>>>>> 9bd66a82
from . import api
from .api import ApiMethods
from .types.chat import Chat
from .types.update import Update
from .types.user import User
from .utils.payload import generate_payload


class AIOGramBot:
    def __init__(self, token, loop=None, connections_limit=10):
        """
        :param token: 
        :param loop: 
        :param connections_limit: 
        """
        api.check_token(token)
        self.__token = token

        if loop is None:
            loop = asyncio.get_event_loop()

        self.loop = loop
        self.session = aiohttp.ClientSession(
            connector=aiohttp.TCPConnector(limit=connections_limit),
            loop=self.loop)

    def __del__(self):
        self.session.close()

    def prepare_object(self, obj):
        obj.bot = self
        return obj

    @property
    async def me(self) -> User:
        if not hasattr(self, '_me'):
            setattr(self, '_me', await self.get_me())
        return getattr(self, '_me')

    async def request(self, method, data=None):
        return await api.request(self.session, self.__token, method, data)

    async def get_me(self) -> User:
        raw = await self.request(ApiMethods.GET_ME)
        return self.prepare_object(User.de_json(raw))

    async def get_chat(self, chat_id) -> Chat:
        payload = generate_payload(**locals())
        raw = await self.request(ApiMethods.GET_CHAT, payload)
        return self.prepare_object(Chat.de_json(raw))

    async def get_updates(self, offset=None, limit=None, timeout=None, allowed_updates=None):
        """
        offset	Integer	Optional	Identifier of the first update to be returned. Must be greater by one than the highest among the identifiers of previously received updates. By default, updates starting with the earliest unconfirmed update are returned. An update is considered confirmed as soon as getUpdates is called with an offset higher than its update_id. The negative offset can be specified to retrieve updates starting from -offset update from the end of the updates queue. All previous updates will forgotten.
        limit	Integer	Optional	Limits the number of updates to be retrieved. Values between 1—100 are accepted. Defaults to 100.
        timeout	Integer	Optional	Timeout in seconds for long polling. Defaults to 0, i.e. usual short polling. Should be positive, short polling should be used for testing purposes only.
        allowed_updates	Array of String	Optional	List the types of updates you want your bot to receive. For example, specify [“message”, “edited_channel_post”, “callback_query”] to only receive updates of these types. See Update for a complete list of available update types. Specify an empty list to receive all updates regardless of type (default). If not specified, the previous setting will be used.
        
        Please note that this parameter doesn't affect updates created before the call to the getUpdates, so unwanted updates may be received for a short period of time.
        :return: 
        """
        payload = generate_payload(**locals())
        raw = await self.request(ApiMethods.GET_UPDATES, payload)
        return [self.prepare_object(Update.de_json(raw_update)) for raw_update in raw]

    async def send_message(self, chat_id, text, parse_mode=None, disable_web_page_preview=None,
                           disable_notification=None, reply_to_message_id=None, reply_markup=None):
        """
        chat_id	Integer or String	Yes	Unique identifier for the target chat or username of the target channel (in the format @channelusername)
        text	String	Yes	Text of the message to be sent
        parse_mode	String	Optional	Send Markdown or HTML, if you want Telegram apps to show bold, italic, fixed-width text or inline URLs in your bot's message.
        disable_web_page_preview	Boolean	Optional	Disables link previews for links in this message
        disable_notification	Boolean	Optional	Sends the message silently. iOS users will not receive a notification, Android users will receive a notification with no sound.
        reply_to_message_id	Integer	Optional	If the message is a reply, ID of the original message
        reply_markup	InlineKeyboardMarkup or ReplyKeyboardMarkup or ReplyKeyboardRemove or ForceReply	Optional	Additional interface options. A JSON-serialized object for an inline keyboard, custom reply keyboard, instructions to remove reply keyboard or to force a reply from the user.
        :return: 
        """

        payload = generate_payload(**locals())

        if reply_markup:
            # TODO: convert markup
            pass

        message = await self.request(ApiMethods.SEND_MESSAGE, payload)
        return self.prepare_object(Message.de_json(message))

    async def delete_message(self, chat_id, message_id):
        payload = generate_payload(**locals())

        await self.request(ApiMethods.DELETE_MESSAGE, payload)
        return True

    async def forward_message(self, chat_id, from_chat_id, message_id, disable_notification=None):
        """
        chat_id	Integer or String	Yes	Unique identifier for the target chat or username of the target channel (in the format @channelusername)
        from_chat_id	Integer or String	Yes	Unique identifier for the chat where the original message was sent (or channel username in the format @channelusername)
        disable_notification	Boolean	Optional	Sends the message silently. iOS users will not receive a notification, Android users will receive a notification with no sound.
        message_id	Integer	Yes	Message identifier in the chat specified in from_chat_id
        :return: 
        """

        payload = generate_payload(**locals())
        message = await self.request(ApiMethods.FORWARD_MESSAGE, payload)
        return self.prepare_object(Message.de_json(message))<|MERGE_RESOLUTION|>--- conflicted
+++ resolved
@@ -2,11 +2,8 @@
 
 import aiohttp
 
-<<<<<<< HEAD
 from aiogram.types.message import Message
 from aiogram.utils.payload import generate_payload
-=======
->>>>>>> 9bd66a82
 from . import api
 from .api import ApiMethods
 from .types.chat import Chat
