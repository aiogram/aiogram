--- conflicted
+++ resolved
@@ -47,21 +47,16 @@
         :param text: full text
         :return: part of text
         """
-<<<<<<< HEAD
         if sys.maxunicode == 0xFFFF:
             return text[self.offset : self.offset + self.length]
 
-        entity_text = text.encode("utf-16-le") if not isinstance(text, bytes) else text
+        if not isinstance(text, bytes):
+            entity_text = text.encode("utf-16-le")
+        else:
+            entity_text = text
+
         entity_text = entity_text[self.offset * 2 : (self.offset + self.length) * 2]
         return entity_text.decode("utf-16-le")
-=======
-        if sys.maxunicode == 0xffff:
-            return text[self.offset:self.offset + self.length]
-
-        entity_text = text.encode('utf-16-le') if not isinstance(text, bytes) else text
-        entity_text = entity_text[self.offset * 2:(self.offset + self.length) * 2]
-        return entity_text.decode('utf-16-le')
->>>>>>> 9a2e60b0
 
     @deprecated(
         "This method doesn't work with nested entities and will be removed in aiogram 3.0"
