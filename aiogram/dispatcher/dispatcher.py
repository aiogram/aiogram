--- conflicted
+++ resolved
@@ -11,12 +11,7 @@
 from aiogram.utils.deprecated import renamed_argument
 from .filters import Command, ContentTypeFilter, ExceptionsFilter, FiltersFactory, HashTag, Regexp, \
     RegexpCommandsFilter, StateFilter, Text, IDFilter, AdminFilter, IsReplyFilter, ForwardedMessageFilter, \
-<<<<<<< HEAD
-    IsSenderContact, ChatTypeFilter
-=======
-    AbstractFilter
-from .filters.builtin import IsSenderContact
->>>>>>> d179789e
+    IsSenderContact, ChatTypeFilter, AbstractFilter
 from .handler import Handler
 from .middlewares import MiddlewareManager
 from .storage import BaseStorage, DELTA, DisabledStorage, EXCEEDED_COUNT, FSMContext, \
