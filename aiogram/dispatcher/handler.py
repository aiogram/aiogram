--- conflicted
+++ resolved
@@ -1,9 +1,4 @@
-<<<<<<< HEAD
-from .filters import check_filters
 from ..utils import context
-=======
-from aiogram.utils import context
->>>>>>> 5702bad1
 
 
 class SkipHandler(BaseException):
