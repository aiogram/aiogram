--- conflicted
+++ resolved
@@ -3,12 +3,8 @@
 import abc
 import datetime
 import json
-<<<<<<< HEAD
-from typing import Any, AsyncGenerator, Callable, Optional, TypeVar, Union, Generic
-=======
 from types import TracebackType
-from typing import Any, AsyncGenerator, Callable, Optional, Type, TypeVar, Union
->>>>>>> 01c6303d
+from typing import Any, AsyncGenerator, Callable, Optional, Type, TypeVar, Union, Generic
 
 from aiogram.utils.exceptions import TelegramAPIError
 
@@ -23,14 +19,9 @@
     def __init__(
         self,
         api: Optional[TelegramAPIServer] = None,
-<<<<<<< HEAD
-        json_loads: Optional[Callable[[Any], Any]] = None,
-        json_dumps: Optional[Callable[[Any], Any]] = None,
-        proxy: Optional[_ProxyType] = None,
-=======
         json_loads: Optional[Callable[..., str]] = None,
         json_dumps: Optional[Callable[..., str]] = None,
->>>>>>> 01c6303d
+        proxy: Optional[_ProxyType] = None,
     ) -> None:
         if api is None:
             api = PRODUCTION
