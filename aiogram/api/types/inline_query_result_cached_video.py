from __future__ import annotations

from typing import TYPE_CHECKING, Optional

from pydantic import Field

from .base import UNSET
from .inline_query_result import InlineQueryResult

if TYPE_CHECKING:  # pragma: no cover
    from .inline_keyboard_markup import InlineKeyboardMarkup
    from .input_message_content import InputMessageContent


class InlineQueryResultCachedVideo(InlineQueryResult):
    """
    Represents a link to a video file stored on the Telegram servers. By default, this video file
    will be sent by the user with an optional caption. Alternatively, you can use
    input_message_content to send a message with the specified content instead of the video.

    Source: https://core.telegram.org/bots/api#inlinequeryresultcachedvideo
    """

    type: str = Field("video", const=True)
    """Type of the result, must be video"""
    id: str
    """Unique identifier for this result, 1-64 bytes"""
    video_file_id: str
    """A valid file identifier for the video file"""
    title: str
    """Title for the result"""
    description: Optional[str] = None
    """Short description of the result"""
    caption: Optional[str] = None
    """Caption of the video to be sent, 0-1024 characters after entities parsing"""
<<<<<<< HEAD
    parse_mode: Optional[str] = None
    """Mode for parsing entities in the video caption. See formatting options for more details."""
=======
    parse_mode: Optional[str] = UNSET
    """Send Markdown or HTML, if you want Telegram apps to show bold, italic, fixed-width text or
    inline URLs in the media caption."""
>>>>>>> 023245c7
    reply_markup: Optional[InlineKeyboardMarkup] = None
    """Inline keyboard attached to the message"""
    input_message_content: Optional[InputMessageContent] = None
    """Content of the message to be sent instead of the video"""<|MERGE_RESOLUTION|>--- conflicted
+++ resolved
@@ -33,14 +33,9 @@
     """Short description of the result"""
     caption: Optional[str] = None
     """Caption of the video to be sent, 0-1024 characters after entities parsing"""
-<<<<<<< HEAD
-    parse_mode: Optional[str] = None
-    """Mode for parsing entities in the video caption. See formatting options for more details."""
-=======
     parse_mode: Optional[str] = UNSET
     """Send Markdown or HTML, if you want Telegram apps to show bold, italic, fixed-width text or
     inline URLs in the media caption."""
->>>>>>> 023245c7
     reply_markup: Optional[InlineKeyboardMarkup] = None
     """Inline keyboard attached to the message"""
     input_message_content: Optional[InputMessageContent] = None
