--- conflicted
+++ resolved
@@ -1442,15 +1442,10 @@
         :param chat_id: Unique identifier for the target chat or username of the
             target channel (in the format @channelusername)
         :type chat_id: :obj:`typing.Union[base.Integer, base.String]`
-<<<<<<< HEAD
-        :param emoji: Emoji on which the dice throw animation is based. Currently, must be one of “🎲”, “🎯”, "🏀", "⚽️" or "🎰". Defauts to “🎲”
-=======
-
         :param emoji: Emoji on which the dice throw animation is based. Currently,
             must be one of “🎲”, “🎯”, “🏀”, “⚽”, or “🎰”. Dice can have values 1-6
             for “🎲” and “🎯”, values 1-5 for “🏀” and “⚽”, and values 1-64 for “🎰”.
             Defaults to “🎲”
->>>>>>> acaf2433
         :type emoji: :obj:`typing.Union[base.String, None]`
 
         :param disable_notification: Sends the message silently. Users will receive
