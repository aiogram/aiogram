--- conflicted
+++ resolved
@@ -130,7 +130,6 @@
 "декоратора, але якщо вам не подобаються @decorators, просто "
 "використовуйте :obj:`<event type>.register(...)` method instead."
 
-<<<<<<< HEAD
 #: ../../dispatcher/router.rst:23
 msgid "Update"
 msgstr "Оновлення (Update)"
@@ -144,9 +143,6 @@
 "всі типи подій іншим обсерверам."
 
 #: ../../dispatcher/router.rst:36
-=======
-#: ../../dispatcher/router.rst:41
->>>>>>> 3ad5ed6b
 msgid "Message"
 msgstr "Повідомлення"
 
