--- conflicted
+++ resolved
@@ -8,11 +8,7 @@
 msgstr ""
 "Project-Id-Version: aiogram \n"
 "Report-Msgid-Bugs-To: \n"
-<<<<<<< HEAD
-"POT-Creation-Date: 2023-06-01 20:49+0300\n"
-=======
 "POT-Creation-Date: 2023-07-30 18:31+0300\n"
->>>>>>> 3ad5ed6b
 "PO-Revision-Date: YEAR-MO-DA HO:MI+ZONE\n"
 "Last-Translator: FULL NAME <EMAIL@ADDRESS>\n"
 "Language-Team: LANGUAGE <LL@li.org>\n"
@@ -37,13 +33,10 @@
 msgid "If you want to create your own session, you must inherit from this class."
 msgstr ""
 
-<<<<<<< HEAD
-=======
 #: aiogram.client.session.base.BaseSession.check_response:1 of
 msgid "Check response status"
 msgstr ""
 
->>>>>>> 3ad5ed6b
 #: aiogram.client.session.base.BaseSession.close:1 of
 msgid "Close client session"
 msgstr ""
