# SOME DESCRIPTIVE TITLE.
# Copyright (C) 2023, aiogram Team
# This file is distributed under the same license as the aiogram package.
# FIRST AUTHOR <EMAIL@ADDRESS>, 2023.
#
#, fuzzy
msgid ""
msgstr ""
"Project-Id-Version: aiogram \n"
"Report-Msgid-Bugs-To: \n"
<<<<<<< HEAD
"POT-Creation-Date: 2023-06-01 20:49+0300\n"
=======
"POT-Creation-Date: 2023-07-02 15:10+0300\n"
>>>>>>> 3ad5ed6b
"PO-Revision-Date: YEAR-MO-DA HO:MI+ZONE\n"
"Last-Translator: FULL NAME <EMAIL@ADDRESS>\n"
"Language-Team: LANGUAGE <LL@li.org>\n"
"MIME-Version: 1.0\n"
"Content-Type: text/plain; charset=utf-8\n"
"Content-Transfer-Encoding: 8bit\n"
"Generated-By: Babel 2.12.1\n"

#: ../../api/types/keyboard_button_request_user.rst:3
msgid "KeyboardButtonRequestUser"
msgstr ""

#: aiogram.types.keyboard_button_request_user.KeyboardButtonRequestUser:1 of
msgid ""
"This object defines the criteria used to request a suitable user. The "
"identifier of the selected user will be shared with the bot when the "
"corresponding button is pressed. `More about requesting users » "
"<https://core.telegram.org/bots/features#chat-and-user-selection>`_"
msgstr ""

#: aiogram.types.keyboard_button_request_user.KeyboardButtonRequestUser:3 of
msgid "Source: https://core.telegram.org/bots/api#keyboardbuttonrequestuser"
msgstr ""

#: ../../docstring
#: aiogram.types.keyboard_button_request_user.KeyboardButtonRequestUser.request_id:1
#: of
msgid ""
"Signed 32-bit identifier of the request, which will be received back in "
"the :class:`aiogram.types.user_shared.UserShared` object. Must be unique "
"within the message"
msgstr ""

#: ../../docstring
#: aiogram.types.keyboard_button_request_user.KeyboardButtonRequestUser.user_is_bot:1
#: of
msgid ""
"*Optional*. Pass :code:`True` to request a bot, pass :code:`False` to "
"request a regular user. If not specified, no additional restrictions are "
"applied."
msgstr ""

#: ../../docstring
#: aiogram.types.keyboard_button_request_user.KeyboardButtonRequestUser.user_is_premium:1
#: of
msgid ""
"*Optional*. Pass :code:`True` to request a premium user, pass "
":code:`False` to request a non-premium user. If not specified, no "
"additional restrictions are applied."
msgstr ""

#~ msgid ""
#~ "This object defines the criteria used"
#~ " to request a suitable user. The "
#~ "identifier of the selected user will "
#~ "be shared with the bot when the"
#~ " corresponding button is pressed."
<<<<<<< HEAD
#~ msgstr ""
=======
#~ msgstr ""
>>>>>>> 3ad5ed6b
<|MERGE_RESOLUTION|>--- conflicted
+++ resolved
@@ -8,11 +8,7 @@
 msgstr ""
 "Project-Id-Version: aiogram \n"
 "Report-Msgid-Bugs-To: \n"
-<<<<<<< HEAD
-"POT-Creation-Date: 2023-06-01 20:49+0300\n"
-=======
 "POT-Creation-Date: 2023-07-02 15:10+0300\n"
->>>>>>> 3ad5ed6b
 "PO-Revision-Date: YEAR-MO-DA HO:MI+ZONE\n"
 "Last-Translator: FULL NAME <EMAIL@ADDRESS>\n"
 "Language-Team: LANGUAGE <LL@li.org>\n"
@@ -70,8 +66,4 @@
 #~ "identifier of the selected user will "
 #~ "be shared with the bot when the"
 #~ " corresponding button is pressed."
-<<<<<<< HEAD
 #~ msgstr ""
-=======
-#~ msgstr ""
->>>>>>> 3ad5ed6b
