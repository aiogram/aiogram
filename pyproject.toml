--- conflicted
+++ resolved
@@ -42,13 +42,8 @@
 ]
 dependencies = [
     "magic-filter>=1.0.12,<1.1",
-<<<<<<< HEAD
-    "aiohttp~=3.9.0b0",
-    "pydantic>=2.4.1,<2.5",
-=======
-    "aiohttp~=3.8.5",
+    "aiohttp~=3.9.0",
     "pydantic>=2.4.1,<2.6",
->>>>>>> c208bcf7
     "aiofiles~=23.2.1",
     "certifi>=2023.7.22",
     "typing-extensions>=4.7.0,<=5.0",
