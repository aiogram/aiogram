[tool.poetry]
name = "aiogram"
version = "3.0.0-alpha.3"
description = "Modern and fully asynchronous framework for Telegram Bot API"
authors = ["Alex Root Junior <jroot.junior@gmail.com>"]
license = "MIT"
readme = "README.md"
homepage = "https://aiogram.dev/"
documentation = "https://docs.aiogram.dev/"
repository = "https://github.com/aiogram/aiogram/"
keywords = [
	"telegram",
	"bot",
	"api",
	"framework",
	"wrapper",
	"asyncio",
]
classifiers = [
  "Development Status :: 3 - Alpha",
  "Environment :: Console",
  "Framework :: AsyncIO",
  "Intended Audience :: Developers",
  "Intended Audience :: System Administrators",
  "License :: OSI Approved :: MIT License",
  "Programming Language :: Python :: 3.7",
  "Programming Language :: Python :: 3.8",
  "Programming Language :: Python :: 3.9",
  "Topic :: Software Development :: Libraries :: Application Frameworks",
  "Framework :: AsyncIO",
  "Typing :: Typed",
]

[tool.poetry.dependencies]
python = "^3.7"
aiohttp = "^3.6"
<<<<<<< HEAD
pydantic = "1.4"
=======
pydantic = "^1.5"
>>>>>>> e9fef191
Babel = "^2.7"
aiofiles = "^0.4.0"
uvloop = {version = "^0.14.0", markers = "sys_platform == 'darwin' or sys_platform == 'linux'", optional = true}
async_lru = "^1.0"
aiohttp-socks = {version = "^0.3.8", optional = true}

[tool.poetry.dev-dependencies]
uvloop = {version = "^0.14.0", markers = "sys_platform == 'darwin' or sys_platform == 'linux'"}
pytest = "^5.3"
pytest-html = "^2.0"
pytest-asyncio = "^0.10.0"
pytest-mypy = "^0.4.2"
pytest-mock = "^2.0"
pytest-cov = "^2.8"
aresponses = "^1.1"
asynctest = {version = "^0.13.0", python = "<3.8"}
black = {version = "^19.0", allow-prereleases = true}
isort = "^4.3"
flake8 = "^3.7"
flake8-html = "^0.4.0"
mypy = "^0.770"
mkdocs = "^1.0"
mkdocs-material = "^4.6"
mkautodoc = "^0.1.0"
pygments = "^2.4"
pymdown-extensions = "^6.1"
lxml = "^4.4"
ipython = "^7.10"
markdown-include = "^0.5.1"
aiohttp-socks = "^0.3.4"

[tool.poetry.extras]
fast = ["uvloop"]
proxy = ["aiohttp-socks"]

[tool.black]
line-length = 99
target-version = ['py37', 'py38']
exclude = '''
(
    \.eggs
  | \.git
  | \.tox
  | build
  | dist
  | venv
  | docs
)
'''

[tool.isort]
multi_line_output = 3
include_trailing_comma = true
force_grid_wrap = 0
use_parentheses = true
line_length = 99

[build-system]
requires = ["poetry>=0.12"]
build-backend = "poetry.masonry.api"<|MERGE_RESOLUTION|>--- conflicted
+++ resolved
@@ -34,16 +34,11 @@
 [tool.poetry.dependencies]
 python = "^3.7"
 aiohttp = "^3.6"
-<<<<<<< HEAD
-pydantic = "1.4"
-=======
 pydantic = "^1.5"
->>>>>>> e9fef191
 Babel = "^2.7"
 aiofiles = "^0.4.0"
 uvloop = {version = "^0.14.0", markers = "sys_platform == 'darwin' or sys_platform == 'linux'", optional = true}
 async_lru = "^1.0"
-aiohttp-socks = {version = "^0.3.8", optional = true}
 
 [tool.poetry.dev-dependencies]
 uvloop = {version = "^0.14.0", markers = "sys_platform == 'darwin' or sys_platform == 'linux'"}
@@ -68,11 +63,9 @@
 lxml = "^4.4"
 ipython = "^7.10"
 markdown-include = "^0.5.1"
-aiohttp-socks = "^0.3.4"
 
 [tool.poetry.extras]
 fast = ["uvloop"]
-proxy = ["aiohttp-socks"]
 
 [tool.black]
 line-length = 99
